{
 "cells": [
  {
   "cell_type": "markdown",
   "metadata": {},
   "source": [
    "# Report: Persistent Homology and Rings in Complex Networks"
   ]
  },
  {
   "cell_type": "markdown",
   "metadata": {},
   "source": [
    "## 1. Introduction"
   ]
  },
  {
   "cell_type": "markdown",
   "metadata": {},
   "source": [
    "In recent decades the study of complex networks has taken a surge in scientific development. This originates from the analysis of complex networks featuring prominently in the study of dynamics of biological or social systems, where connections between the characteristics of systems have been made to the properties of the corresponding network.\n",
    "\n",
    "Recently there were links drawn between the regulation of lipids and their circular network structure, indicating that global ring structures play a significant role in understanding biological processes, see [<a href=\"https://www.sciencedirect.com/science/article/pii/S0092867415006418\">Marielle S. Köberlin, Berend Snijder, Leonhard X. Heinz, Christoph L. Baumann, Astrid Fauster, Gregory I. Vladimer, Anne-Claude Gavin, Giulio Superti-Furga,\n",
    "A Conserved Circular Network of Coregulated Lipids Modulates Innate Immune Responses</a>].\n",
    "\n",
    "Furthermore recent techniques from computational topology, namely __persistent homology__, were developed to record topological structures in data. This technique differs from classical methods, where different thresholds are optimized to find specific structures. Instead the network gets analyzed over a wide range of thresholds to record changes in the network properties. Historically this technique was not developed for networks specifically, but it turns out to be effective when applied to the study of complex networks. There are numerous examples of different applications see for example.[<a href=\"https://arxiv.org/pdf/0811.2203.pdf\">Danijela Horak, S. Maletić, M. Rajković; Persistent homology of complex networks</a>]\n",
    "\n",
    "The aim of this project was to give a presentation in the form of a video, explaining the combination of persistent homology and its application of detecting ring structures in networks.\n",
    "This report will therefore briefly discuss the methods and data sources used, in particular a guide to our project's corresponding github repository will be given [<a href=\"https://github.com/maxstolly/Complex-Network-Analysis-Project\">GitHub link</a>]. Furthermore the report closes with a discussion about the results and the personal experiences of the work-process."
   ]
  },
  {
   "cell_type": "markdown",
   "metadata": {},
   "source": [
    "# 2. Methods"
   ]
  },
  {
   "cell_type": "markdown",
   "metadata": {},
   "source": [
    "### (i) theory"
   ]
  },
  {
   "cell_type": "markdown",
   "metadata": {},
   "source": [
    "We start with a weighted Graph $G = (V, E)$ with weights $(\\omega_e)_{e \\in E}$. For a threshold $\\tau$ the weighted Graph $G$ gives an unweighted Graph $\\tilde G (\\tau)$ by simply deleting all the edges with weight $\\omega > \\tau$. Doing this iteratively for a sequence of weights $\\tau_0 < \\tau_1 < \\tau_2 < ...$ gives a so-called __Graph filtration__: $\\tilde G (\\tau_0) \\subseteq \\tilde G (\\tau_1) \\subseteq \\tilde G (\\tau_2) \\subseteq ...$. From this Graph filtration a filtration of __simplical comlexes__ is constructed to record topoligcal information in higher dimensional spaces, most commonly used is the __Vietoris-Rips-Complex__. For further information, see also [<a href=\"https://www.researchgate.net/publication/243073634_Topology_and_Data\">Gunnar Carlsson, Topology and Data</a>].\n",
    "\n",
    "We will start by an simple example to visualize rings are detected in point clouds of Euclidean spaces. Note that distances in complex networks may not be Euclidean, but distances of nodes in networks are given by the weights of the edges. If no weights are existent, they can be artifically be assigned through the means of an edge-centrality measure."
   ]
  },
  {
   "cell_type": "markdown",
   "metadata": {},
   "source": [
    "#### Example\n",
    "\n",
    "Starting with a point cloud in Euclidean space,\n",
    "\n",
    "<img src=\"presentation2/point_cloud.png\">\n",
    "\n",
    "we blow up spheres around the points, and connect edges where spheres overlap in a ring form.\n",
    "\n",
    "<img src=\"presentation2/little_hole_birth.png\">\n",
    "\n",
    "By increasing the radius of the spheres, overlapping increases to the whole area between nodes, destroying the ring just found\n",
    "\n",
    "<img src=\"presentation2/big_hole_birth.png\">\n",
    "\n",
    "while letting new structures emerge:\n",
    "\n",
    "<img src=\"presentation2/big_hole_persist.png\">\n",
    "\n",
    "Some structures might persist for a longer amount of time (i.e. a wider range of thresholds) but ultimately die out at some point:\n",
    "\n",
    "<img src=\"presentation2/big_hole_death.png\">\n",
    "\n",
    "The process of death and birth of structures is then encoded in form of a persistence diagram:\n",
    "\n",
    "<img src=\"presentation2/big_hole_death_dgm.png\">\n",
    "\n",
    "\n",
    "\n"
   ]
  },
  {
   "cell_type": "markdown",
   "metadata": {},
   "source": [
    "The size of a hole is then given by the amount of time the structure persisted.\n",
    "\n",
    "This final diagram can then be interpreted to construct a __ring score__ by following the following scheme:\n",
    "1. Ordering hole sizes $p_0 > p_1 > ...$\n",
    "2. Normalizing differences $h_i = \\frac{p_0 - p_i}{p_0}$ by the size of the biggest hole.\n",
    "3. Calculating a weighted sum $S = \\sum_{i} \\frac{h_i}{2^i}$ of this normalized differences to obtain a ring score $S$\n",
    "\n",
    "This ring score $S$ lies in $(0,1)$ where $S \\sim 0$ indicates a lack of ring structure, while $S \\sim 1$ indicates a very ring-like structure."
   ]
  },
  {
   "cell_type": "markdown",
   "metadata": {},
   "source": [
    "### (ii) code/ github"
   ]
  },
  {
   "cell_type": "markdown",
   "metadata": {},
   "source": [
    "In this subsection a guide to the github repository [<a href=\"https://github.com/maxstolly/Complex-Network-Analysis-Project\">link</a>] is given and a brief explanation of the python package __ringity__ [<a href=\"\">DOI:10.5281/ZENODO.4908927</a>] is done, since this project mostly used the methods of this package for calculating ring scores. Note that this package is a part of the ongoing research at [<a href=\"https://menchelab.com/\">Menche Lab</a>] at the Vienna Biocenter.\n",
    "\n",
    "The Repository holds folders named `presentation1`, `presentation2` and `video`, which are all made for the presentations done in the corresponding course. In the corresponding `presentationX.ipynb` Jupyter notebooks some of the work of the project is summarized, while the folder `video` holds the final product of the project.\n",
    "\n",
    "The folder `VR` contains 3 prepared networks for the __VRNetzer__ platform at [<a href=\"https://menchelab.com/\">Menche Lab</a>]. Each of those folders consists of the `.csv` files of the nodes and edges parsed correctly for the VRNetzer and diagrams of the analysis of its ring structures. And furthermore each contains a jupyter notebook documenting how the network is build and how the `.csv` and `.png` files are created.\n",
    "- `fibro`: a network of fibroblasts of a rheumatoid arthritis patient, where nodes are linked by spatial proximity of $<=115 \\ \\mu m$; see [<a href=\"https://www.sciencedirect.com/science/article/pii/S0002944010621724#cesec185\">Hans P.Kiener, David M.Lee, Sandeep K.Agarwal, Michael B.Brenner, Cadherin-11 Induces Rheumatoid Arthritis Fibroblast-Like Synoviocytes to Form Lining Layers in Vitro</a>] for further discussions of the data\n",
    "- `toy`: an artifical sequence of networks made for the conceptual presentation of persistent homology\n",
    "- `yeast`: a network of protein-protein interactions in budding yeast, found at [<a href=\"https://networks.skewed.de/net/collins_yeast\">Netzschleuder</a>]\n",
    "\n",
    "To easily export to the VRNetzer platform from our experimentation notebooks, we created the interface `layout.py` for exporting and `preview.py` for quick and interactive previewing of the network layout, which can be found in the `utils` folder. Furthermore since in its current form VRNetzer does not support the rendering of spheres, we developed a workaround to show the filtration process on this platform. `spheres.py`, also inside the `utils` folder, implements spherical mesh generation as `NetworkX` graphs which can then easily be centered around each node of a given network and layout.\n",
    "\n",
    "Lastly the folder `experiments` contains a wide range of networks analyzed in the course of this project.\n",
    "\n",
<<<<<<< HEAD
    "\n",
    "As mentioned above, this project heavily relied on the python package [<a href=\"https://github.com/ClusterDuck123/ringity\">ringity</a>], therefore a few things shall be mentioned: For the calculations of the Vietoris-Rips-Complexes another package was used, namely the [<a href=\"https://docs-tda.giotto.ai/latest/modules/homology.html\">Giotto-tda homology</a>] package, which is a fast topological machine learning package. And furthermore: if given an unweighted network, a weight for each edge will be induced depending on the chosen algorithm, options being: \"netflow\", \"betweenness centrality\",... see [<a href=\"https://github.com/ClusterDuck123/ringity/blob/master/ringity/core.py\">ringity.core.py</a>]\n"
=======
    "As mentioned above, this project heavily relied on the python package [<a href=\"https://github.com/ClusterDuck123/ringity\">ringity</a>], therefore a few things shall be mentioned: For the calculations of the Vietoris-Rips-Complexes another package was used, namely the [<a href=\"https://docs-tda.giotto.ai/latest/modules/homology.html\">Giotto-tda homology</a>] package, which is a fast topological data analysis package. And furthermore if given an unweighted network, a weight for each edge will be calculated by default with the net flow centrality measure."
>>>>>>> 30674dc0
   ]
  },
  {
   "cell_type": "markdown",
   "metadata": {},
   "source": [
    "### (iii) data sources"
   ]
  },
  {
   "cell_type": "markdown",
   "metadata": {},
   "source": [
    "explain the fibroblast proximity and PPIY network and source\n",
    "\n",
    "explain the remaining github folders about the experiments and which sources we used"
   ]
  },
  {
   "cell_type": "markdown",
   "metadata": {},
   "source": [
    "# 3. Discussion"
   ]
  },
  {
   "cell_type": "markdown",
   "metadata": {},
   "source": [
    "how was the work. what did we do. what did we learn. what did we struggle with. what was our end result."
   ]
  },
  {
   "cell_type": "markdown",
   "metadata": {},
   "source": []
  }
 ],
 "metadata": {
  "kernelspec": {
   "display_name": "Python 3.9.12 ('.venv': venv)",
   "language": "python",
   "name": "python3"
  },
  "language_info": {
   "name": "python",
   "version": "3.9.12"
  },
  "orig_nbformat": 4,
  "vscode": {
   "interpreter": {
    "hash": "9af5155ff6e2d23820f21b551b0b350456a2401753cdb8571075c112fd19de52"
   }
  }
 },
 "nbformat": 4,
 "nbformat_minor": 2
}<|MERGE_RESOLUTION|>--- conflicted
+++ resolved
@@ -124,12 +124,7 @@
     "\n",
     "Lastly the folder `experiments` contains a wide range of networks analyzed in the course of this project.\n",
     "\n",
-<<<<<<< HEAD
-    "\n",
-    "As mentioned above, this project heavily relied on the python package [<a href=\"https://github.com/ClusterDuck123/ringity\">ringity</a>], therefore a few things shall be mentioned: For the calculations of the Vietoris-Rips-Complexes another package was used, namely the [<a href=\"https://docs-tda.giotto.ai/latest/modules/homology.html\">Giotto-tda homology</a>] package, which is a fast topological machine learning package. And furthermore: if given an unweighted network, a weight for each edge will be induced depending on the chosen algorithm, options being: \"netflow\", \"betweenness centrality\",... see [<a href=\"https://github.com/ClusterDuck123/ringity/blob/master/ringity/core.py\">ringity.core.py</a>]\n"
-=======
     "As mentioned above, this project heavily relied on the python package [<a href=\"https://github.com/ClusterDuck123/ringity\">ringity</a>], therefore a few things shall be mentioned: For the calculations of the Vietoris-Rips-Complexes another package was used, namely the [<a href=\"https://docs-tda.giotto.ai/latest/modules/homology.html\">Giotto-tda homology</a>] package, which is a fast topological data analysis package. And furthermore if given an unweighted network, a weight for each edge will be calculated by default with the net flow centrality measure."
->>>>>>> 30674dc0
    ]
   },
   {
