--- conflicted
+++ resolved
@@ -111,31 +111,14 @@
    "cell_type": "markdown",
    "metadata": {},
    "source": [
-<<<<<<< HEAD
-    "In this subsection a guide to the github repository [<a href=\"https://github.com/maxstolly/Complex-Network-Analysis-Project\">link</a>] is given and a brief explanation of the python package $ringity$ [<a href=\"https://github.com/ClusterDuck123/ringity\">DOI:10.5281/ZENODO.4908927</a>] is done, since this project mostly used the methods of this package for calculating ring scores. Note that this package is a part of the ongoing research at [<a href=\"https://menchelab.com/\">Menche Lab</a>] at the Vienna Biocenter.\n",
-=======
     "In this subsection a guide to the github repository [<a href=\"https://github.com/maxstolly/Complex-Network-Analysis-Project\">link</a>] is given and a brief explanation of the python package __ringity__ [<a href=\"\">DOI:10.5281/ZENODO.4908927</a>] is done, since this project mostly used the methods of this package for calculating ring scores. Note that this package is a part of the ongoing research at [<a href=\"https://menchelab.com/\">Menche Lab</a>] at the Vienna Biocenter.\n",
->>>>>>> 8a146dbc
     "\n",
     "The Repository holds folders named `presentation1`, `presentation2` and `video`, which are all made for the presentations done in the corresponding course. In the corresponding `presentationX.ipynb` Jupyter notebooks some of the work of the project is summarized, while the folder `video` holds the final product of the project.\n",
     "\n",
-<<<<<<< HEAD
-    "The Repository holds folders named \"presentation1\", \"presentation2\" and \"video\", which are all made for the presentations done in the corresponding course. In the corresponding \"presentationX.ipynb\" Jupyter-Notebooks some of the work of the project is summarized, while the folder \"video\" holds the final product of the project.\n",
-    "\n",
-    "\n",
-    "Furthermore the folder \"utils\" consists of tools developed to [------------------------ fill 2 or 3 sentences in --------------------].\n",
-    "\n",
-    "\n",
-    "The folder \"VR\" contains 3 prepared networks for the \"VRNetzer\" at [<a href=\"https://menchelab.com/\">Menche Lab</a>]. Each of those folders consists of the .csv files of the nodes and edges parsed correctly for the \"VRNetzer\" and diagrams of the analysis of its ring structures. And furthermore each contains a jupyter notebook documenting how the network is build and how the .csv and .png files are created. To sum up the networks:\n",
-    "- \"fibro\": a network of fibroblasts of a rheumatoid arthritis patient, where nodes are linked by spatial proximity of $<=115 \\mu m$; see [<a href=\"https://www.sciencedirect.com/science/article/pii/S0002944010621724#cesec185\">Hans P.Kiener, David M.Lee, Sandeep K.Agarwal, Michael B.Brenner, Cadherin-11 Induces Rheumatoid Arthritis Fibroblast-Like Synoviocytes to Form Lining Layers in Vitro</a>] for further discussions of the data\n",
-    "- \"toy\": an artifical sequence of networks made for the conceptual presentation of persistent homology\n",
-    "- \"yeast\": a network of protein-protein interactions in budding yeast, found at [<a href=\"https://networks.skewed.de/net/collins_yeast\">Netzschleuder</a>]\n",
-=======
     "The folder `VR` contains 3 prepared networks for the __VRNetzer__ platform at [<a href=\"https://menchelab.com/\">Menche Lab</a>]. Each of those folders consists of the `.csv` files of the nodes and edges parsed correctly for the VRNetzer and diagrams of the analysis of its ring structures. And furthermore each contains a jupyter notebook documenting how the network is build and how the `.csv` and `.png` files are created.\n",
     "- `fibro`: a network of fibroblasts of a rheumatoid arthritis patient, where nodes are linked by spatial proximity of $<=115 \\ \\mu m$; see [<a href=\"https://www.sciencedirect.com/science/article/pii/S0002944010621724#cesec185\">Hans P.Kiener, David M.Lee, Sandeep K.Agarwal, Michael B.Brenner, Cadherin-11 Induces Rheumatoid Arthritis Fibroblast-Like Synoviocytes to Form Lining Layers in Vitro</a>] for further discussions of the data\n",
     "- `toy`: an artifical sequence of networks made for the conceptual presentation of persistent homology\n",
     "- `yeast`: a network of protein-protein interactions in budding yeast, found at [<a href=\"https://networks.skewed.de/net/collins_yeast\">Netzschleuder</a>]\n",
->>>>>>> 8a146dbc
     "\n",
     "To easily export to the VRNetzer platform from our experimentation notebooks, we created the interface `layout.py` for exporting and `preview.py` for quick and interactive previewing of the network layout, which can be found in the `utils` folder. Furthermore since in its current form VRNetzer does not support the rendering of spheres, we developed a workaround to show the filtration process on this platform. `spheres.py`, also inside the `utils` folder, implements spherical mesh generation as `NetworkX` graphs which can then easily be centered around each node of a given network and layout.\n",
     "\n",
